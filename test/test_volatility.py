--- conflicted
+++ resolved
@@ -199,7 +199,7 @@
     assert out.count(b"KeBugCheckReasonCallbackListHead	") > 5
     assert rc == 0
 
-<<<<<<< HEAD
+
 def test_windows_vadwalk(image, volatility, python):
     rc, out, err = runvol_plugin("windows.vadwalk.VadWalk", image, volatility, python)
 
@@ -208,7 +208,8 @@
     assert out.find(b"Vadl") != -1
     assert out.find(b"VadF") != -1
     assert out.find(b"0x0") != -1
-=======
+    assert rc == 0
+
 def test_windows_devicetree(image, volatility, python):
     rc, out, err = runvol_plugin("windows.devicetree.DeviceTree", image, volatility, python)
 
@@ -218,7 +219,6 @@
     assert out.find(b"FILE_DEVICE_CONTROLLER") != -1
     assert out.find(b"FILE_DEVICE_DISK") != -1
     assert out.find(b"FILE_DEVICE_DISK_FILE_SYSTEM") != -1
->>>>>>> 886c2262
     assert rc == 0
 
 # LINUX
