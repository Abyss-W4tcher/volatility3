--- conflicted
+++ resolved
@@ -33,12 +33,6 @@
             requirements.PluginRequirement(
                 name="yarascan", plugin=yarascan.YaraScan, version=(2, 0, 0)
             ),
-<<<<<<< HEAD
-=======
-            requirements.VersionRequirement(
-                name="yarascanner", component=yarascan.YaraScanner, version=(2, 1, 0)
-            ),
->>>>>>> d56cd835
             requirements.ModuleRequirement(
                 name="kernel",
                 description="Linux kernel",
